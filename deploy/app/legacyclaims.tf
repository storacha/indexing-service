--- conflicted
+++ resolved
@@ -1,4 +1,3 @@
-<<<<<<< HEAD
 locals {
     legacy_claims_table_name = "${terraform.workspace == "prod" ? "prod" : "staging"}-content-claims-claims-v1"
     legacy_claims_table_region = "${terraform.workspace == "prod" ? "us-west-2" : "us-east-2"}"
@@ -6,92 +5,10 @@
     legacy_block_index_table_name = "${terraform.workspace == "prod" ? "prod" : "staging"}-ep-v1-blocks-cars-position"
     legacy_allocations_table_name = "${terraform.workspace == "prod" ? "prod" : "staging"}-w3infra-allocation"
     legacy_allocations_table_region = "${terraform.workspace == "prod" ? "us-west-2" : "us-east-2"}"
-=======
-variable "legacy_claims_table_name" {
-  description = "The name of the DynamoDB table used by the legacy content-claims service"
-  type = string
-  default = ""
-}
-
-variable "legacy_claims_table_region" {
-  description = "The region where the legacy content-claims DynamoDB table is provisioned"
-  type = string
-  default = ""
-}
-
-variable "legacy_claims_bucket_name" {
-  description = "The name of the S3 bucket used by the legacy content-claims service"
-  type = string
-  default = ""
-}
-
-variable "legacy_block_index_table_name" {
-  description = "The name of the legacy block index DynamoDB table"
-  type = string
-  default = ""
-}
-
-# the block index table is always deployed in us-west-2 for both prod and staging
-variable "legacy_block_index_table_region" {
-  description = "The region where the legacy block index DynamoDB table is provisioned"
-  type = string
-  default = "us-west-2"
-}
-
-variable "legacy_dotstorage_bucket_prefixes" {
-  description = "list of prefixes for the legacy dotstorage buckets"
-  type = list(string)
-  default = []
-}
-
-variable "legacy_store_table_name" {
-  description = "The name of the legacy store DynamoDB table"
-  type = string
-  default = ""
-}
-
-variable "legacy_store_table_region" {
-  description = "The region where the legacy store DynamoDB table is provisioned"
-  type = string
-  default = ""
-}
-
-variable "legacy_blob_registry_table_name" {
-  description = "The name of the legacy blob registry table DynamoDB table"
-  type = string
-  default = ""
-}
-
-variable "legacy_blob_registry_table_region" {
-  description = "The region where the legacy blob registry table DynamoDB table is provisioned"
-  type = string
-  default = ""
-}
-
-variable "legacy_allocations_table_name" {
-  description = "The name of the legacy w3infra allocation DynamoDB table"
-  type = string
-  default = ""
-}
-
-variable "legacy_allocations_table_region" {
-  description = "The region where the legacy w3infra allocation DynamoDB table is provisioned"
-  type = string
-  default = ""
-}
-
-locals {
-    inferred_legacy_claims_table_name = var.legacy_claims_table_name != "" ? var.legacy_claims_table_name : "${terraform.workspace == "prod" ? "prod" : "staging"}-content-claims-claims-v1"
-    inferred_legacy_claims_table_region = var.legacy_claims_table_region != "" ? var.legacy_claims_table_region : "${terraform.workspace == "prod" ? "us-west-2" : "us-east-2"}"
-    inferred_legacy_claims_bucket_name = var.legacy_claims_bucket_name != "" ? var.legacy_claims_bucket_name : "${terraform.workspace == "prod" ? "prod-content-claims-bucket-claimsv1bucketefd46802-1mqz6d8o7xw8" : "staging-content-claims-buc-claimsv1bucketefd46802-1xx2brszve6t3"}"
-    inferred_legacy_block_index_table_name = var.legacy_block_index_table_name != "" ? var.legacy_block_index_table_name : "${terraform.workspace == "prod" ? "prod" : "staging"}-ep-v1-blocks-cars-position"
-    inferred_legacy_store_table_name = var.legacy_store_table_name != "" ? var.legacy_store_table_name : "${terraform.workspace == "prod" ? "prod" : "staging"}-w3infra-store"
-    inferred_legacy_store_table_region = var.legacy_store_table_region != "" ? var.legacy_store_table_region : "${terraform.workspace == "prod" ? "us-west-2" : "us-east-2"}"
-    inferred_legacy_blob_registry_table_name = var.legacy_blob_registry_table_name != "" ? var.legacy_blob_registry_table_name : "${terraform.workspace == "prod" ? "prod" : "staging"}-w3infra-blob-registry"
-    inferred_legacy_blob_registry_table_region = var.legacy_blob_registry_table_region != "" ? var.legacy_blob_registry_table_region : "${terraform.workspace == "prod" ? "us-west-2" : "us-east-2"}"
-    inferred_legacy_allocations_table_name = var.legacy_allocations_table_name != "" ? var.legacy_allocations_table_name : "${terraform.workspace == "prod" ? "prod" : "staging"}-w3infra-allocation"
-    inferred_legacy_allocations_table_region = var.legacy_allocations_table_region != "" ? var.legacy_allocations_table_region : "${terraform.workspace == "prod" ? "us-west-2" : "us-east-2"}"
->>>>>>> 9139d2c9
+    legacy_store_table_name = "${terraform.workspace == "prod" ? "prod" : "staging"}-w3infra-store"
+    legacy_store_table_region = "${terraform.workspace == "prod" ? "us-west-2" : "us-east-2"}"
+    legacy_blob_registry_table_name = "${terraform.workspace == "prod" ? "prod" : "staging"}-w3infra-blob-registry"
+    legacy_blob_registry_table_region = "${terraform.workspace == "prod" ? "us-west-2" : "us-east-2"}"
 }
 
 provider "aws" {
@@ -119,25 +36,6 @@
   name = local.legacy_block_index_table_name
 }
 
-provider "aws" {
-  alias = "store"
-  region = local.inferred_legacy_store_table_region
-}
-
-data "aws_dynamodb_table" "legacy_store_table" {
-  provider = aws.store
-  name = local.inferred_legacy_store_table_name
-}
-
-provider "aws" {
-  alias = "blob_registry"
-  region = local.inferred_legacy_blob_registry_table_region
-}
-
-data "aws_dynamodb_table" "legacy_blob_registry_table" {
-  provider = aws.blob_registry
-  name = local.inferred_legacy_blob_registry_table_name
-}
 
 provider "aws" {
   alias = "allocations"
@@ -150,7 +48,27 @@
   name = local.legacy_allocations_table_name
 }
 
-data "aws_iam_policy_document" "lambda_legacy_dynamodb_query_document" {
+provider "aws" {
+  alias = "store"
+  region = local.legacy_store_table_region
+}
+
+data "aws_dynamodb_table" "legacy_store_table" {
+  provider = aws.store
+  name = local.legacy_store_table_name
+}
+
+provider "aws" {
+  alias = "blob_registry"
+  region = local.legacy_blob_registry_table_region
+}
+
+data "aws_dynamodb_table" "legacy_blob_registry_table" {
+  provider = aws.blob_registry
+  name = local.legacy_blob_registry_table_name
+}
+
+data "aws_iam_policy_document" "task_legacy_dynamodb_query_document" {
   statement {
     actions = [
       "dynamodb:Query",
@@ -160,6 +78,8 @@
       data.aws_dynamodb_table.legacy_block_index_table.arn,
       data.aws_dynamodb_table.legacy_allocations_table.arn,
       "${data.aws_dynamodb_table.legacy_allocations_table.arn}/index/*",
+      data.aws_dynamodb_table.legacy_store_table.arn,
+      data.aws_dynamodb_table.legacy_blob_registry_table.arn,
     ]
   }
 }
@@ -167,7 +87,7 @@
 resource "aws_iam_policy" "task_legacy_dynamodb_query" {
   name        = "${terraform.workspace}-${var.app}-task-legacy-dynamodb-query"
   description = "This policy will be used by the ECS task to query data from legacy DynamoDB tables"
-  policy      = data.aws_iam_policy_document.lambda_legacy_dynamodb_query_document.json
+  policy      = data.aws_iam_policy_document.task_legacy_dynamodb_query_document.json
 }
 
 resource "aws_iam_role_policy_attachment" "task_legacy_dynamodb_query" {
