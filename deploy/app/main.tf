terraform {
  required_providers {
    aws = {
      source  = "hashicorp/aws"
      version = ">= 5.86.0"
    }
    archive = {
      source = "hashicorp/archive"
    }
  }
  backend "s3" {
    bucket  = "storacha-terraform-state"
    key     = "storacha/${var.app}/terraform.tfstate"
    region  = "us-west-2"
    encrypt = true
  }
}

provider "aws" {
  allowed_account_ids = [var.allowed_account_id]
  region              = var.region
  default_tags {
    tags = {
      "Environment" = terraform.workspace
      "ManagedBy"   = "OpenTofu"
      Owner         = "storacha"
      Team          = "Storacha Engineering"
      Organization  = "Storacha"
      Project       = "${var.app}"
    }
  }
}

# CloudFront is a global service. Certs must be created in us-east-1, where the core ACM infra lives
provider "aws" {
  region = "us-east-1"
  alias  = "acm"
}



module "app" {
<<<<<<< HEAD
  source = "github.com/storacha/storoku//app?ref=v0.5.0"
  private_key = var.private_key
  httpport = 8080
  principal_mapping = var.principal_mapping
  did = var.did
  app = var.app
  appState = var.app
=======
  source             = "github.com/storacha/storoku//app?ref=v0.4.6"
  private_key        = var.private_key
  httpport           = 8080
  principal_mapping  = var.principal_mapping
  did                = var.did
  app                = var.app
  appState           = var.app
  deployment_config  = local.deployment_config
>>>>>>> 086decd1
  write_to_container = false
  environment        = terraform.workspace
  network            = var.network
  # if there are any env vars you want available only to your container
  # in the vpc as opposed to set in the dockerfile, enter them here
  # NOTE: do not put sensitive data in env-vars. use secrets
  deployment_env_vars = []
  image_tag           = var.image_tag
  create_db           = false
  # enter secret values your app will use here -- these will be available
  # as env vars in the container at runtime
  secrets = {
  }
  # enter any sqs queues you want to create here
  queues = [
    {
<<<<<<< HEAD
      name = "provider-caching"
      fifo = false
      high_throughput = false
=======
      name                      = "provider-caching"
      fifo                      = false
      high_throughput           = false
      message_retention_seconds = 86400
    },

    {
      name                      = "ipni-publisher"
      fifo                      = true
      high_throughput           = true
>>>>>>> 086decd1
      message_retention_seconds = 86400
    },
  ]
  caches = ["providers", "no-providers", "indexes", "claims", ]
  topics = []
  tables = [
    {
      name = "metadata"
      attributes = [
        {
          name = "provider"
          type = "S"
        },
        {
          name = "contextID"
          type = "B"
        },
      ]
      hash_key  = "provider"
      range_key = "contextID"
    },
    {
      name = "chunk-links"
      attributes = [
        {
          name = "provider"
          type = "S"
        },
        {
          name = "contextID"
          type = "B"
        },
      ]
      hash_key  = "provider"
      range_key = "contextID"
    },
  ]
  buckets = [
    {
      name                   = "provider-caching-bucket"
      public                 = false
      object_expiration_days = 14
    },
    {
      name   = "ipni-store-bucket"
      public = true
    },
    {
      name   = "notifier-head-bucket"
      public = false
    },
    {
      name   = "claim-store-bucket"
      public = false
    },
    {
      name                   = "ipni-publisher-bucket"
      public                 = false
      object_expiration_days = 14
    },
  ]
  providers = {
    aws     = aws
    aws.acm = aws.acm
  }
  env_files   = var.env_files
  domain_base = var.domain_base
}<|MERGE_RESOLUTION|>--- conflicted
+++ resolved
@@ -40,7 +40,6 @@
 
 
 module "app" {
-<<<<<<< HEAD
   source = "github.com/storacha/storoku//app?ref=v0.5.0"
   private_key = var.private_key
   httpport = 8080
@@ -48,16 +47,6 @@
   did = var.did
   app = var.app
   appState = var.app
-=======
-  source             = "github.com/storacha/storoku//app?ref=v0.4.6"
-  private_key        = var.private_key
-  httpport           = 8080
-  principal_mapping  = var.principal_mapping
-  did                = var.did
-  app                = var.app
-  appState           = var.app
-  deployment_config  = local.deployment_config
->>>>>>> 086decd1
   write_to_container = false
   environment        = terraform.workspace
   network            = var.network
@@ -65,8 +54,9 @@
   # in the vpc as opposed to set in the dockerfile, enter them here
   # NOTE: do not put sensitive data in env-vars. use secrets
   deployment_env_vars = []
-  image_tag           = var.image_tag
-  create_db           = false
+  image_tag = var.image_tag
+  deployment_config = local.deployment_config
+  create_db = false
   # enter secret values your app will use here -- these will be available
   # as env vars in the container at runtime
   secrets = {
@@ -74,11 +64,6 @@
   # enter any sqs queues you want to create here
   queues = [
     {
-<<<<<<< HEAD
-      name = "provider-caching"
-      fifo = false
-      high_throughput = false
-=======
       name                      = "provider-caching"
       fifo                      = false
       high_throughput           = false
@@ -89,7 +74,6 @@
       name                      = "ipni-publisher"
       fifo                      = true
       high_throughput           = true
->>>>>>> 086decd1
       message_retention_seconds = 86400
     },
   ]
