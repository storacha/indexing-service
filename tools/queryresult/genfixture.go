--- conflicted
+++ resolved
@@ -22,13 +22,8 @@
 	"github.com/multiformats/go-multibase"
 	"github.com/multiformats/go-multicodec"
 	"github.com/multiformats/go-multihash"
-<<<<<<< HEAD
-	"github.com/storacha/go-capabilities/pkg/assert"
-	capabilitytypes "github.com/storacha/go-capabilities/pkg/types"
-=======
 	cassert "github.com/storacha/go-capabilities/pkg/assert"
 	ctypes "github.com/storacha/go-capabilities/pkg/types"
->>>>>>> 99409363
 	"github.com/storacha/go-ucanto/core/car"
 	"github.com/storacha/go-ucanto/core/delegation"
 	"github.com/storacha/go-ucanto/core/ipld/block"
@@ -71,11 +66,7 @@
 		storageID.DID().String(),
 		cassert.LocationCaveats{
 			Space:    space.DID(),
-<<<<<<< HEAD
-			Content:  capabilitytypes.FromHash(carDigest),
-=======
 			Content:  ctypes.FromHash(carDigest),
->>>>>>> 99409363
 			Location: []url.URL{*carLocationURL},
 		},
 	))
@@ -87,11 +78,7 @@
 		storageID.DID().String(),
 		cassert.LocationCaveats{
 			Space:    space.DID(),
-<<<<<<< HEAD
-			Content:  capabilitytypes.FromHash(indexDigest),
-=======
 			Content:  ctypes.FromHash(indexDigest),
->>>>>>> 99409363
 			Location: []url.URL{*indexLocationURL},
 		},
 	))
