--- conflicted
+++ resolved
@@ -11,13 +11,7 @@
 	"github.com/ipld/go-ipld-prime/printer"
 	"github.com/libp2p/go-libp2p/core/peer"
 	"github.com/multiformats/go-multiaddr"
-<<<<<<< HEAD
-	"github.com/storacha/go-capabilities/pkg/assert"
-	capabilitytypes "github.com/storacha/go-capabilities/pkg/types"
-
-=======
 	cassert "github.com/storacha/go-capabilities/pkg/assert"
->>>>>>> 99409363
 	"github.com/storacha/go-capabilities/pkg/claim"
 	ctypes "github.com/storacha/go-capabilities/pkg/types"
 	"github.com/storacha/go-ucanto/client"
@@ -56,13 +50,8 @@
 	locationCommitment := testutil.Must(cassert.Location.Delegate(testutil.Alice,
 		testutil.Alice,
 		testutil.Alice.DID().String(),
-<<<<<<< HEAD
-		assert.LocationCaveats{
-			Content:  capabilitytypes.FromHash(testutil.RandomMultihash()),
-=======
 		cassert.LocationCaveats{
 			Content:  ctypes.FromHash(testutil.RandomMultihash()),
->>>>>>> 99409363
 			Location: []url.URL{*testutil.Must(url.Parse("https://www.yahoo.com"))(t)},
 			Space:    testutil.Bob.DID(),
 		}))(t)
@@ -87,13 +76,8 @@
 			testutil.Service,
 			testutil.Service,
 			testutil.Service.DID().String(),
-<<<<<<< HEAD
-			assert.EqualsCaveats{
-				Content: capabilitytypes.FromHash(testutil.RandomMultihash()),
-=======
 			cassert.EqualsCaveats{
 				Content: ctypes.FromHash(testutil.RandomMultihash()),
->>>>>>> 99409363
 				Equals:  testutil.RandomCID(),
 			},
 		))(t),
@@ -165,13 +149,8 @@
 		uploadIDWeb,
 		testutil.Service,
 		testutil.Service.DID().String(),
-<<<<<<< HEAD
-		assert.EqualsCaveats{
-			Content: capabilitytypes.FromHash(testutil.RandomMultihash()),
-=======
 		cassert.EqualsCaveats{
 			Content: ctypes.FromHash(testutil.RandomMultihash()),
->>>>>>> 99409363
 			Equals:  testutil.RandomCID(),
 		},
 		delegation.WithProof(proof),
