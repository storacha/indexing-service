--- conflicted
+++ resolved
@@ -338,7 +338,6 @@
 
 	// build read through fetchers
 	// TODO: add sender / publisher / linksystem
-<<<<<<< HEAD
 	var legacyClaims providerindex.LegacyClaimsFinder
 	if cfg.legacyClaimsMapper != nil && cfg.legacyClaimsBucket != nil {
 		if !strings.Contains(cfg.legacyClaimsUrl, service.ClaimUrlPlaceholder) {
@@ -350,12 +349,7 @@
 			return nil, fmt.Errorf("creating legacy claims store: %w", err)
 		}
 	} else {
-		legacyClaims = providerindex.NewNotFoundLegacyClaimsFinder()
-=======
-	legacyClaims := cfg.legacyClaims
-	if legacyClaims == nil {
 		legacyClaims = providerindex.NewNoResultsLegacyClaimsFinder()
->>>>>>> 7eb95005
 	}
 
 	providerIndex := providerindex.New(providersCache, findClient, publisher, legacyClaims)
