--- conflicted
+++ resolved
@@ -158,22 +158,17 @@
 					MinVersion: tls.VersionTLS12,
 				},
 			},
-<<<<<<< HEAD
-			NoProviderRedis: goredis.Options{
-				Addr:                       mustGetEnv("NO_PROVIDERS_REDIS_URL") + ":6379",
+			NoProviderRedis: goredis.ClusterOptions{
+				Addrs:                      []string{mustGetEnv("NO_PROVIDERS_REDIS_URL")},
 				CredentialsProviderContext: redisCredentialVerifier(awsConfig, mustGetEnv("REDIS_USER_ID"), mustGetEnv("PROVIDERS_REDIS_CACHE")),
 				TLSConfig: &tls.Config{
 					MinVersion: tls.VersionTLS12,
 				},
 			},
-			ClaimsRedis: goredis.Options{
-				Addr:                       mustGetEnv("CLAIMS_REDIS_URL") + ":6379",
-=======
 			ClaimsRedis: goredis.ClusterOptions{
 				Addrs:                      []string{mustGetEnv("CLAIMS_REDIS_URL")},
 				ReadOnly:                   true,
 				RouteRandomly:              true,
->>>>>>> f5ddeeb2
 				CredentialsProviderContext: redisCredentialVerifier(awsConfig, mustGetEnv("REDIS_USER_ID"), mustGetEnv("CLAIMS_REDIS_CACHE")),
 				TLSConfig: &tls.Config{
 					MinVersion: tls.VersionTLS12,
@@ -219,16 +214,10 @@
 // Construct constructs types.Service from AWS deps for Lamda functions
 func Construct(cfg Config) (types.Service, error) {
 	httpClient := construct.DefaultHTTPClient()
-<<<<<<< HEAD
-	providersClient := goredis.NewClient(&cfg.ProvidersRedis)
-	noProvidersClient := goredis.NewClient(&cfg.NoProviderRedis)
-	claimsClient := goredis.NewClient(&cfg.ClaimsRedis)
-	indexesClient := goredis.NewClient(&cfg.IndexesRedis)
-=======
 	providersClient := goredis.NewClusterClient(&cfg.ProvidersRedis)
+	noProvidersClient := goredis.NewClusterClient(&cfg.NoProviderRedis)
 	claimsClient := goredis.NewClusterClient(&cfg.ClaimsRedis)
 	indexesClient := goredis.NewClusterClient(&cfg.IndexesRedis)
->>>>>>> f5ddeeb2
 
 	// instrument HTTP and redis clients if telemetry is enabled
 	if cfg.HoneycombAPIKey != "" {
