package aws_test

import (
	"context"
	"fmt"
	"io"
	"net/http"
	"net/http/httptest"
	"net/url"
	"strconv"
	"strings"
	"testing"

	"github.com/ipfs/go-cid"
	"github.com/multiformats/go-multicodec"
	"github.com/multiformats/go-multihash"
	cassert "github.com/storacha/go-capabilities/pkg/assert"
	ctypes "github.com/storacha/go-capabilities/pkg/types"
	"github.com/storacha/go-ucanto/core/delegation"
	"github.com/storacha/indexing-service/pkg/aws"
	"github.com/storacha/indexing-service/pkg/bytemap"
	"github.com/storacha/indexing-service/pkg/internal/digestutil"
	"github.com/storacha/indexing-service/pkg/internal/testutil"
	"github.com/storacha/indexing-service/pkg/types"
	"github.com/stretchr/testify/require"
)

func TestBucketFallbackMapper(t *testing.T) {
	ctx := context.Background()
	responses := bytemap.NewByteMap[multihash.Multihash, resp](-1)
	signer := testutil.RandomSigner()

	// set up test server
	mux := http.NewServeMux()
	mux.Handle("/{multihash1}/{multihash2}", mockServer{responses})
	server := httptest.NewServer(mux)
	defer server.Close()
	serverURL := testutil.Must(url.Parse(server.URL))(t)

	hasNonSuccessHash := testutil.RandomMultihash()
	responses.Set(hasNonSuccessHash, resp{0, http.StatusInternalServerError})

	hasSuccessHash := testutil.RandomMultihash()
	hasSuccessContentLength := uint64(500)
	responses.Set(hasSuccessHash, resp{int64(hasSuccessContentLength), http.StatusOK})
	hasSuccessClaim := testutil.Must(cassert.Location.Delegate(
		signer,
		signer,
		signer.DID().String(),
		cassert.LocationCaveats{
			Content: ctypes.FromHash(hasSuccessHash),
			Location: []url.URL{
				*serverURL.JoinPath(digestutil.Format(hasSuccessHash), fmt.Sprintf("%s.blob", digestutil.Format(hasSuccessHash))),
			},
			Range: &cassert.Range{
				Offset: 0,
				Length: &hasSuccessContentLength,
			},
		},
		delegation.WithNoExpiration(),
	))(t)

	data := testutil.Must(io.ReadAll(hasSuccessClaim.Archive()))(t)

	hasSuccessCids := []cid.Cid{testutil.Must(cid.Prefix{
		Version:  1,
		Codec:    uint64(multicodec.Car),
		MhType:   multihash.IDENTITY,
		MhLength: int(hasSuccessContentLength),
	}.Sum(data))(t)}

	testCases := []struct {
		name          string
		hash          multihash.Multihash
		expectedCids  []cid.Cid
		expectedErr   error
		expectedClaim delegation.Delegation
	}{
		{
			name:        "non 200 status code from fallback bucket",
			hash:        hasNonSuccessHash,
			expectedErr: types.ErrKeyNotFound,
		},
		{
			name:          "200 status code on head generates claim",
			hash:          hasSuccessHash,
			expectedCids:  hasSuccessCids,
			expectedClaim: hasSuccessClaim,
		},
	}
	for _, testCase := range testCases {
		t.Run(testCase.name, func(t *testing.T) {
<<<<<<< HEAD
			doneErr := make(chan error, 1)
			mux := http.NewServeMux()
			mux.Handle("/{multihash1}/{multihash2}", mockServer{responses})
			server := &http.Server{
				Addr:    serverURL.Host,
				Handler: mux,
			}
			go func() {
				doneErr <- server.ListenAndServe()
			}()

			bucketFallbackMapper := aws.NewBucketFallbackMapper(signer, http.DefaultClient, serverURL, func() []delegation.Option {
=======
			bucketFallbackMapper := aws.NewBucketFallbackMapper(signer, http.DefaultClient, serverURL, mockMapper{baseMap}, func() []delegation.Option {
>>>>>>> 0433f4b6
				return []delegation.Option{delegation.WithNoExpiration()}
			})
			cids, err := bucketFallbackMapper.GetClaims(ctx, testCase.hash)
			if testCase.expectedErr != nil {
				require.ErrorIs(t, err, testCase.expectedErr)
				require.Len(t, cids, 0)
			} else {
				require.NoError(t, err)
				require.Equal(t, testCase.expectedCids, cids)
				if testCase.expectedClaim != nil {
					require.Len(t, cids, 1)
					require.Equal(t, cids[0].Prefix().MhType, uint64(multihash.IDENTITY))
					decoded := testutil.Must(multihash.Decode(cids[0].Hash()))(t)
					claim := testutil.Must(delegation.Extract(decoded.Digest))(t)
					testutil.RequireEqualDelegation(t, testCase.expectedClaim, claim)
				}
			}
		})
	}
}

type resp struct {
	contentLength int64
	status        int
}

type mockServer struct {
	hashes bytemap.ByteMap[multihash.Multihash, resp]
}

// ServeHTTP implements http.Handler.
func (m mockServer) ServeHTTP(w http.ResponseWriter, r *http.Request) {
	if r.Method != "HEAD" {
		http.Error(w, "method not allowed", http.StatusMethodNotAllowed)
		return
	}
	mhString := r.PathValue("multihash1")
	mhString2 := r.PathValue("multihash2")
	mhTrimmed, hadSuffix := strings.CutSuffix(mhString2, ".blob")
	if mhString != mhTrimmed || !hadSuffix || mhString == "" {
		http.Error(w, "invalid multihash", http.StatusBadRequest)
		return
	}
	mh, err := digestutil.Parse(mhString)
	if err != nil {
		http.Error(w, fmt.Sprintf("parsing multihash: %s", err.Error()), http.StatusBadRequest)
	}
	if !m.hashes.Has(mh) {
		http.Error(w, "not found", http.StatusNotFound)
	}
	resp := m.hashes.Get(mh)
	w.Header().Add("Content-Length", strconv.FormatInt(resp.contentLength, 10))
	w.WriteHeader(resp.status)
}<|MERGE_RESOLUTION|>--- conflicted
+++ resolved
@@ -90,22 +90,7 @@
 	}
 	for _, testCase := range testCases {
 		t.Run(testCase.name, func(t *testing.T) {
-<<<<<<< HEAD
-			doneErr := make(chan error, 1)
-			mux := http.NewServeMux()
-			mux.Handle("/{multihash1}/{multihash2}", mockServer{responses})
-			server := &http.Server{
-				Addr:    serverURL.Host,
-				Handler: mux,
-			}
-			go func() {
-				doneErr <- server.ListenAndServe()
-			}()
-
 			bucketFallbackMapper := aws.NewBucketFallbackMapper(signer, http.DefaultClient, serverURL, func() []delegation.Option {
-=======
-			bucketFallbackMapper := aws.NewBucketFallbackMapper(signer, http.DefaultClient, serverURL, mockMapper{baseMap}, func() []delegation.Option {
->>>>>>> 0433f4b6
 				return []delegation.Option{delegation.WithNoExpiration()}
 			})
 			cids, err := bucketFallbackMapper.GetClaims(ctx, testCase.hash)
